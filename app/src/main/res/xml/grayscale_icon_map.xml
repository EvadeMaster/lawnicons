--- conflicted
+++ resolved
@@ -589,15 +589,10 @@
     <icon drawable="@drawable/wild_rift" package="com.riotgames.league.wildrift" name="Wild Rift" />
     <icon drawable="@drawable/wordweb" package="com.wordwebsoftware.android.wordweb" name="WordWeb" />
     <icon drawable="@drawable/wps_office" package="cn.wps.moffice_eng" name="WPS Office" />
-<<<<<<< HEAD
-    <icon drawable="@drawable/xda" package="com.xda.labs" name="XDA" />
-    <icon drawable="@drawable/xda" package="com.xda.labs.play" name="XDA" />
-    <icon drawable="@drawable/xplayer" package="video.player.videoplayer" name="XPlayer" />
-=======
->>>>>>> 0774f581
     <icon drawable="@drawable/xbox" package="com.microsoft.xboxone.smartglass" name="Xbox" />
     <icon drawable="@drawable/xda" package="com.xda.labs.play" name="XDA" />
     <icon drawable="@drawable/xda" package="com.xda.labs" name="XDA" />
+    <icon drawable="@drawable/xplayer" package="video.player.videoplayer" name="XPlayer" />
     <icon drawable="@drawable/yandex_mail" package="ru.yandex.mail" name="Mail" />
     <icon drawable="@drawable/yasnac" package="rikka.safetynetchecker" name="YASNAC" />
     <icon drawable="@drawable/yeelight" package="com.yeelight.cherry" name="Yeelight" />
