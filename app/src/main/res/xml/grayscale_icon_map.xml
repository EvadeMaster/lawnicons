--- conflicted
+++ resolved
@@ -5,11 +5,8 @@
     <icon drawable="@drawable/adaway" package="org.adaway" name="AdAway" />
     <icon drawable="@drawable/aegis_authenticator" package="com.beemdevelopment.aegis" name="Aegis Authenticator" />
     <icon drawable="@drawable/aida64" package="com.finalwire.aida64" name="AIDA64" />
-<<<<<<< HEAD
     <icon drawable="@drawable/aliexpress" package="com.alibaba.aliexpresshd" name="AliExpress" />
-=======
     <icon drawable="@drawable/aliucord_installer" package="com.aliucord.installer" name="Aliucord Installer" />
->>>>>>> 5896a444
     <icon drawable="@drawable/allegro" package="pl.allegro" name="Allegro" />
     <icon drawable="@drawable/amazon_alexa" package="com.amazon.dee.app" name="Amazon Alexa" />
     <icon drawable="@drawable/amazon_music" package="com.amazon.mp3" name="Amazon Music" />
@@ -21,12 +18,8 @@
     <icon drawable="@drawable/android_auto" package="com.google.android.projection.gearhead" name="Android Auto" />
     <icon drawable="@drawable/ankidroid" package="com.ichi2.anki" name="AnkiDroid" />
     <icon drawable="@drawable/antutu" package="com.antutu.ABenchMark" name="AnTuTu Benchmark" />
-<<<<<<< HEAD
+    <icon drawable="@drawable/antutu" package="com.antutu.benchmark.full" name="AnTuTu 3DBench" />
     <icon drawable="@drawable/anydesk" package="com.anydesk.anydeskandroid" name="AnyDesk"/>
-    <icon drawable="@drawable/apex_legends" package="com.ea.gp.apexlegendsmobilefps" name="Apex Legends Mobile" />
-=======
-    <icon drawable="@drawable/antutu" package="com.antutu.benchmark.full" name="AnTuTu 3DBench" />
->>>>>>> 5896a444
     <icon drawable="@drawable/anything_to_pip" package="com.vitolaminafra.imagetopip" name="Anything to PiP" />
     <icon drawable="@drawable/apex_legends" package="com.ea.gp.apexlegendsmobilefps" name="Apex Legends Mobile" />
     <icon drawable="@drawable/apkmirror_installer" package="com.apkmirror.helper.prod" name="APKMirror Installer" />
@@ -218,11 +211,8 @@
     <icon drawable="@drawable/dominos" package="ua.com.coxo.dominos" name="Domino's Pizza" />
     <icon drawable="@drawable/dominos" package="uk.co.dominos.android" name="Domino's Pizza" />
     <icon drawable="@drawable/doodle" package="xyz.zedler.patrick.doodle" name="Doodle" />
-<<<<<<< HEAD
     <icon drawable="@drawable/download" package="com.android.providers.downloads.ui" name="Downloads" />
-=======
     <icon drawable="@drawable/download_navi" package="com.tachibana.downloader" name="Download Navi" />
->>>>>>> 5896a444
     <icon drawable="@drawable/drivedroid" package="com.softwarebakery.drivedroid" name="DriveDroid" />
     <icon drawable="@drawable/drm_info" package="com.androidfung.drminfo" name="DRM Info" />
     <icon drawable="@drawable/droidify" package="com.looker.droidify" name="Droid-ify" />
@@ -273,13 +263,10 @@
     <icon drawable="@drawable/flux" package="de.bendix.flux" name="Flux" />
     <icon drawable="@drawable/fm_radio" package="com.android.fmradio" name="FM Radio" />
     <icon drawable="@drawable/fm_radio" package="com.caf.fmradio" name="FM Radio" />
+    <icon drawable="@drawable/fm_radio" package="com.miui.fm" name="FM Radio" />
     <icon drawable="@drawable/fm_radio" package="com.motorola.fmplayer" name="FM Radio" />
-<<<<<<< HEAD
-    <icon drawable="@drawable/fm_radio" package="com.miui.fm" name="FM Radio" />
-=======
     <icon drawable="@drawable/fm_radio" package="com.radio.fmradio" name="Radio FM - Podcast App" />
     <icon drawable="@drawable/fm_radio" package="com.sec.android.app.fm" name="Radio" />
->>>>>>> 5896a444
     <icon drawable="@drawable/focus_todo" package="com.superelement.pomodoro" name="Focus To-Do" />
     <icon drawable="@drawable/fortnite" package="com.epicgames.fortnite" name="Fortnite" />
     <icon drawable="@drawable/fox_mmm" package="com.fox2code.mmm" name="Fox's Magisk Module Manager" />
@@ -481,11 +468,8 @@
     <icon drawable="@drawable/newpipe" package="org.schabi.newpipe" name="NewPipe" />
     <icon drawable="@drawable/newpipe" package="org.schabi.newpipelegacy" name="NewPipe" />
     <icon drawable="@drawable/nextcloud" package="com.nextcloud.android.beta" name="Nextcloud Dev" />
-<<<<<<< HEAD
+    <icon drawable="@drawable/nextcloud" package="com.nextcloud.client" name="Nextcloud" />
     <icon drawable="@drawable/ninenine" package="com.taxis99" name="99" />
-=======
-    <icon drawable="@drawable/nextcloud" package="com.nextcloud.client" name="Nextcloud" />
->>>>>>> 5896a444
     <icon drawable="@drawable/notally" package="com.omgodse.notally" name="Notally" />
     <icon drawable="@drawable/notenapp" package="com.notenapp" name="Notenapp" />
     <icon drawable="@drawable/notes" package="com.miui.notes" name="Notes"/>
@@ -568,11 +552,7 @@
     <icon drawable="@drawable/pubg" package="com.pubg.newstate" name="PUBG" />
     <icon drawable="@drawable/pubg" package="com.tencent.ig" name="PUBG" />
     <icon drawable="@drawable/pushbullet" package="com.pushbullet.android" name="Pushbullet" />
-<<<<<<< HEAD
-    <icon drawable="@drawable/qr_reader" package="com.teacapps.barcodescanner" name="QR Reader" />
-    <icon drawable="@drawable/quickedit" package="com.rhmsoft.edit" name="QuickEdit" />
-=======
->>>>>>> 5896a444
+    <icon drawable="@drawable/qr_reader" package="com.teacapps.barcodescanner" name="QR Reader" />    
     <icon drawable="@drawable/quickedit" package="com.rhmsoft.edit.pro" name="QuickEdit" />
     <icon drawable="@drawable/quickedit" package="com.rhmsoft.edit" name="QuickEdit" />
     <icon drawable="@drawable/quickswitch" package="xyz.paphonb.quickstepswitcher" name="QuickSwitch" />
@@ -583,15 +563,11 @@
     <icon drawable="@drawable/rabobank" package="nl.rabomobiel" name="rabobank" />
     <icon drawable="@drawable/raindrop" package="io.raindrop.raindropio" name="Raindrop" />
     <icon drawable="@drawable/recorder" package="com.android.bbksoundrecorder" name="Recorder" />
+    <icon drawable="@drawable/recorder" package="com.android.soundrecorder" name="Recorder"/>
     <icon drawable="@drawable/recorder" package="com.google.android.apps.recorder" name="Recorder" />
     <icon drawable="@drawable/recorder" package="com.oneplus.soundrecorder" name="Recorder" />
     <icon drawable="@drawable/recorder" package="com.sec.android.app.voicenote" name="Recorder" />
     <icon drawable="@drawable/recorder" package="org.lineageos.recorder" name="Recorder" />
-<<<<<<< HEAD
-    <icon drawable="@drawable/recorder" package="com.oneplus.soundrecorder" name="Recorder" />
-    <icon drawable="@drawable/recorder" package="com.android.soundrecorder" name="Recorder"/>
-=======
->>>>>>> 5896a444
     <icon drawable="@drawable/reddit" package="com.reddit.frontpage" name="Reddit" />
     <icon drawable="@drawable/relay" package="free.reddit.news" name="Relay" />
     <icon drawable="@drawable/relay" package="reddit.news" name="Relay" />
@@ -611,11 +587,8 @@
     <icon drawable="@drawable/schoolplanner" package="daldev.android.gradehelper" name="School Planner" />
     <icon drawable="@drawable/schulmanager" package="online.schulmanager.app" name="Schulmanager" />
     <icon drawable="@drawable/scrambled_exif" package="com.jarsilio.android.scrambledeggsif" name="Scrambled Exif" />
-<<<<<<< HEAD
     <icon drawable="@drawable/screen_recorder" package="com.miui.screenrecorder" name="Screen Recorder" />
-=======
     <icon drawable="@drawable/screenshot_tile_noroot" package="com.github.cvzi.screenshottile" name="Screenshot Tile" />
->>>>>>> 5896a444
     <icon drawable="@drawable/sennheiser_smart_control" package="com.sennheiser.control" name="Sennheiser Smart Control" />
     <icon drawable="@drawable/sensor_box" package="imoblife.androidsensorbox" name="Sensor Box" />
     <icon drawable="@drawable/settings" package="com.android.settings" name="Settings" />
